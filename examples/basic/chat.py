"""
The most basic chatbot example, using the default settings.
A single Agent allows you to chat with a pre-trained Language Model.

Run like this:

python3 examples/basic/chat.py

Use optional arguments to change the settings, e.g.:

-ll # use locally running Llama model
-lc 1000 # use local Llama model with context length 1000
-ns # no streaming
-d # debug mode
-nc # no cache
-ct momento # use momento cache (instead of redis)

For details on running with local Llama model, see:
https://langroid.github.io/langroid/tutorials/llama/
"""
import typer
from pydantic import BaseSettings
from dotenv import load_dotenv

from langroid.agent.chat_agent import ChatAgent, ChatAgentConfig
from langroid.agent.task import Task
from langroid.language_models.openai_gpt import (
    OpenAIChatModel,
    OpenAIGPTConfig,
    LocalModelConfig,
)
from langroid.utils.configuration import set_global, Settings
from langroid.utils.logging import setup_colored_logging

from langroid.io.cmd_io import CmdInputProvider, CmdOutputProvider

from langroid.io.base import IOFactory


app = typer.Typer()

setup_colored_logging()

class CLIOptions(BaseSettings):
    local_llm: bool = False
    local_ctx: int = 2048

    class Config:
        extra = "forbid"
        env_prefix = ""
       
def chat() -> None:
    IOFactory.set_provider(CmdInputProvider("input"))
    IOFactory.set_provider(CmdOutputProvider("output"))

    io_input = IOFactory.get_provider("input")
    io_output = IOFactory.get_provider("output")

    io_output(
        """
        [blue]Welcome to the basic chatbot!
        Enter x or q to quit at any point.
        """
    )

<<<<<<< HEAD
    sys_msg = io_input(
=======
    load_dotenv()

    # create the appropriate OpenAIGPTConfig depending on local model or not

    if opts.local_llm:
        # assumes local endpoint is either the default http://localhost:8000/v1
        # or if not, it has been set in the .env file as the value of
        # OPENAI_LOCAL.API_BASE
        llm_config = OpenAIGPTConfig(
            chat_model=OpenAIChatModel.LOCAL,
            local=LocalModelConfig(
                context_length=opts.local_ctx,
            ),
        )
    else:
        # defaults to chat_model = OpenAIChatModel.GPT4
        llm_config = OpenAIGPTConfig()

    default_sys_msg = (
        "You are a helpful assistant. Ask me how you can help. "
        "Be very concise in your answers."
        if llm_config.chat_model == OpenAIChatModel.LOCAL
        else "You are a helpful assistant."
    )
    sys_msg = Prompt.ask(
>>>>>>> 8bf20a74
        "[blue]Tell me who I am. Hit Enter for default, or type your own\n",
        default=default_sys_msg,
    )

    config = ChatAgentConfig(
        system_message=sys_msg,
        llm=llm_config,
    )
    agent = ChatAgent(config)
    task = Task(agent)
    task.run()


@app.command()
def main(
    debug: bool = typer.Option(False, "--debug", "-d", help="debug mode"),
    local_llm: bool = typer.Option(False, "--local_llm", "-ll", help="use local llm"),
    local_ctx: int = typer.Option(
        2048, "--local_ctx", "-lc", help="local llm context size (default 2048)"
    ),
    no_stream: bool = typer.Option(False, "--nostream", "-ns", help="no streaming"),
    nocache: bool = typer.Option(False, "--nocache", "-nc", help="don't use cache"),
    cache_type: str = typer.Option(
        "redis", "--cachetype", "-ct", help="redis or momento"
    ),
) -> None:
    set_global(
        Settings(
            debug=debug,
            cache=not nocache,
            stream=not no_stream,
            cache_type=cache_type,
        )
    )
    opts = CLIOptions(
        local_llm=local_llm,
        local_ctx=local_ctx,
    )
    chat(opts)


if __name__ == "__main__":
    app()<|MERGE_RESOLUTION|>--- conflicted
+++ resolved
@@ -63,9 +63,6 @@
         """
     )
 
-<<<<<<< HEAD
-    sys_msg = io_input(
-=======
     load_dotenv()
 
     # create the appropriate OpenAIGPTConfig depending on local model or not
@@ -90,8 +87,7 @@
         if llm_config.chat_model == OpenAIChatModel.LOCAL
         else "You are a helpful assistant."
     )
-    sys_msg = Prompt.ask(
->>>>>>> 8bf20a74
+    sys_msg = io_input(
         "[blue]Tell me who I am. Hit Enter for default, or type your own\n",
         default=default_sys_msg,
     )
